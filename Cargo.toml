[package]
name = "pgp"
version = "0.9.0"
authors = ["dignifiedquire <dignifiedquire@gmail.com>"]
description = "OpenPGP implementation in Rust"
license = "MIT OR Apache-2.0"
homepage = "https://github.com/rpgp/rpgp"
repository = "https://github.com/rpgp/rpgp"
readme = "README.md"
resolver = "2"

keywords = ["pgp", "gpg", "openpgp", "email", "encryption"]
categories = ["cryptography", "email"]

exclude = ["tests/tests/*"]

edition = "2021"
rust-version = "1.57"

[dependencies]
aes = "^0.8"
base64 = "^0.20.0"
bitfield = "0.14"
block-padding = "^0.3.2"
blowfish = "^0.9"
byteorder = "^1.4"
<<<<<<< HEAD
chrono = { version = "^0.4", default-features = false, features = ["clock", "std"] }
camellia = "^0.1"
=======
chrono = { version = "^0.4.23", default-features = false, features = ["clock", "std"] }
>>>>>>> 19ceb295
cast5 = "^0.11.0"
cfb-mode = "^0.8.1"
cipher = "^0.4"
crc24 = "^0.1"
derive_builder = "^0.12.0"
des = "^0.8"
digest = "^0.10"
generic-array = "^0.14"
hex = "^0.4"
idea = "^0.5"
log = "0.4.6"
md-5 = { version = "^0.10.5", features = ["oid"] }
nom = "^4.2"
num-derive = "0.3.0"
num-traits = "0.2.6"
rand = "0.8"
ripemd = { version = "^0.1.3", features = ["oid"] }
rsa = { version = "^0.7.0", features = ["hazmat"] }
sha1 = { version = "^0.10.5", features = ["oid"] }
sha2 = { version = "^0.10.6", features = ["oid"] }
sha3 = { version = "^0.10.5", features = ["oid"] }
signature = "1.3.0"
smallvec = "1.8.0"
thiserror = "1.0.30"
twofish = "^0.7"
zeroize = { version = "1.5", features = ["zeroize_derive"] }
getrandom = { version = "0.2.6", optional = true }

[dependencies.buf_redux]
version = "0.8.4"
default-features = false

[dependencies.ed25519-dalek]
version = "^1.0"
default-features = false
features = ["std", "u64_backend"]

[dependencies.flate2]
version = "^1.0"
default-features = false
features = ["rust_backend"]

[dependencies.gperftools]
version = "0.2.0"
optional = true

[dependencies.num-bigint]
version = "0.8.1"
features = ["rand", "i128", "u64_digit", "prime", "zeroize"]
package = "num-bigint-dig"

[dependencies.x25519-dalek]
version = "^1.0"
default-features = false
features = ["std", "u64_backend"]

[dev-dependencies]
glob = "^0.3"
hex-literal = "^0.3"
pretty_assertions = "1"
pretty_env_logger = "0.4"
rand_chacha = "0.3"
rand_xorshift = "0.3"
regex = "^1.7"
serde = { version = "^1.0", features = ["derive"] }
serde_json = "^1.0"

[features]
default = []
nightly = ["ed25519-dalek/nightly", "rsa/nightly", "rand/nightly", "num-bigint/nightly"]
profile = ["gperftools"]
asm = ["sha1/asm", "sha2/asm", "md-5/asm", "nightly"]
wasm = ["chrono/wasmbind", "getrandom", "getrandom/js"]

[profile.bench]
debug = true<|MERGE_RESOLUTION|>--- conflicted
+++ resolved
@@ -24,12 +24,8 @@
 block-padding = "^0.3.2"
 blowfish = "^0.9"
 byteorder = "^1.4"
-<<<<<<< HEAD
-chrono = { version = "^0.4", default-features = false, features = ["clock", "std"] }
 camellia = "^0.1"
-=======
 chrono = { version = "^0.4.23", default-features = false, features = ["clock", "std"] }
->>>>>>> 19ceb295
 cast5 = "^0.11.0"
 cfb-mode = "^0.8.1"
 cipher = "^0.4"
